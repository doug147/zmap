--- conflicted
+++ resolved
@@ -167,15 +167,11 @@
     typestr="n"
     default="1"
     optional int
-<<<<<<< HEAD
-option "cores"                 - "Comma-separated list of cores to pin to"
-=======
 
 option "resume-scan-from"	- "Resumes a previous scan given a known scanned address"
     optional string
 
 option "cores"                  - "Comma-separated list of cores to pin to"
->>>>>>> 1e99a7bb
     optional string
 option "ignore-invalid-hosts"   - "Ignore invalid hosts in whitelist/blacklist file"
     optional
