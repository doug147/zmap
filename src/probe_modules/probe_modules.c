/*
 * ZMap Copyright 2013 Regents of the University of Michigan
 *
 * Licensed under the Apache License, Version 2.0 (the "License"); you may not
 * use this file except in compliance with the License. You may obtain a copy
 * of the License at http://www.apache.org/licenses/LICENSE-2.0
 */

#include <stdio.h>
#include <string.h>
#include <assert.h>
#include <time.h>
#include <sys/time.h>

#include "../../lib/includes.h"
#include "../../lib/logger.h"
#include "../../lib/xalloc.h"
#include "../fieldset.h"
#include "probe_modules.h"
#include "packet.h"

extern probe_module_t module_tcp_cisco_backdoor;
extern probe_module_t module_tcp_synscan;
extern probe_module_t module_icmp_echo;
extern probe_module_t module_icmp_echo_time;
extern probe_module_t module_udp;
extern probe_module_t module_ntp;
extern probe_module_t module_upnp;
extern probe_module_t module_dns;
// ADD YOUR MODULE HERE

probe_module_t* probe_modules[] = {
    &module_tcp_synscan,
    &module_icmp_echo,
    &module_icmp_echo_time,
    &module_udp,
    &module_ntp,
    &module_upnp,
<<<<<<< HEAD
    &module_dns
=======
    &module_tcp_cisco_backdoor
>>>>>>> e6d0b200
	// ADD YOUR MODULE HERE
};

probe_module_t* get_probe_module_by_name(const char* name)
{
	int len = (int) (sizeof(probe_modules)/sizeof(probe_modules[0]));
	for (int i=0; i < len; i++) {
		if (!strcmp(probe_modules[i]->name, name)) {
			return probe_modules[i];
		}
	}
	return NULL;
}

void print_probe_modules(void)
{
	int len = (int) (sizeof(probe_modules)/sizeof(probe_modules[0]));
	for (int i=0; i < len; i++) {
		printf("%s\n", probe_modules[i]->name);
	}
}


void fs_add_ip_fields(fieldset_t *fs, struct ip *ip)
{
	// WARNING: you must update fs_ip_fields_len  as well
	// as the definitions set (ip_fiels) if you
	// change the fields added below:
	fs_add_string(fs, "saddr", make_ip_str(ip->ip_src.s_addr), 1);
	fs_add_uint64(fs, "saddr-raw", (uint64_t) ip->ip_src.s_addr);
	fs_add_string(fs, "daddr", make_ip_str(ip->ip_dst.s_addr), 1);
	fs_add_uint64(fs, "daddr-raw", (uint64_t) ip->ip_dst.s_addr);
	fs_add_uint64(fs, "ipid", ntohs(ip->ip_id));
	fs_add_uint64(fs, "ttl", ip->ip_ttl);
}

#define TIMESTR_LEN 55

void fs_add_system_fields(fieldset_t *fs, int is_repeat, int in_cooldown)
{
	fs_add_uint64(fs, "repeat", is_repeat);
	fs_add_uint64(fs, "cooldown", in_cooldown);

	char *timestr = xmalloc(TIMESTR_LEN+1);
	char *timestr_ms = xmalloc(TIMESTR_LEN+1);
	struct timeval t;
	gettimeofday(&t, NULL);
	struct tm *ptm = localtime(&t.tv_sec);
	strftime(timestr, TIMESTR_LEN, "%Y-%m-%dT%H:%M:%S.%%03d%z", ptm);
	snprintf(timestr_ms, TIMESTR_LEN, timestr, t.tv_usec/1000);
	free(timestr);
	fs_add_string(fs, "timestamp-str", timestr_ms, 1);
	fs_add_uint64(fs, "timestamp-ts", (uint64_t) t.tv_sec);
	fs_add_uint64(fs, "timestamp-us", (uint64_t) t.tv_usec);
}

int ip_fields_len = 6;
fielddef_t ip_fields[] = {
	{.name="saddr", .type="string", .desc="source IP address of response"},
	{.name="saddr-raw", .type="int", .desc="network order integer form of source IP address"},
	{.name="daddr", .type="string", .desc="destination IP address of response"},
	{.name="daddr-raw", .type="int", .desc="network order integer form of destination IP address"},
	{.name="ipid", .type="int", .desc="IP identification number of response"},
	{.name="ttl", .type="int", .desc="time-to-live of response packet"}
};

int sys_fields_len = 5;
fielddef_t sys_fields[] = {
	{.name="repeat", .type="int", .desc="Is response a repeat response from host"},
	{.name="cooldown", .type="int", .desc="Was response received during the cooldown period"},
	{.name="timestamp-str", .type="string", .desc="timestamp of when response arrived in ISO8601 format."},
	{.name="timestamp-ts", .type="int", .desc="timestamp of when response arrived in seconds since Epoch"},
	{.name="timestamp-us", .type="int", .desc="microsecond part of timestamp (e.g. microseconds since 'timestamp-ts')"}
};
<|MERGE_RESOLUTION|>--- conflicted
+++ resolved
@@ -36,11 +36,8 @@
     &module_udp,
     &module_ntp,
     &module_upnp,
-<<<<<<< HEAD
     &module_dns
-=======
     &module_tcp_cisco_backdoor
->>>>>>> e6d0b200
 	// ADD YOUR MODULE HERE
 };
 
