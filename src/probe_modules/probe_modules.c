/*
 * ZMap Copyright 2013 Regents of the University of Michigan
 *
 * Licensed under the Apache License, Version 2.0 (the "License"); you may not
 * use this file except in compliance with the License. You may obtain a copy
 * of the License at http://www.apache.org/licenses/LICENSE-2.0
 */

#include <stdio.h>
#include <string.h>
#include <assert.h>
#include <time.h>
#include <sys/time.h>

#include "../../lib/includes.h"
#include "../../lib/logger.h"
#include "../../lib/xalloc.h"
#include "../fieldset.h"
#include "probe_modules.h"
#include "packet.h"

extern probe_module_t module_tcp_synscan;
extern probe_module_t module_icmp_echo;
extern probe_module_t module_udp;
extern probe_module_t module_udp_dns;
// ADD YOUR MODULE HERE
extern probe_module_t module_ntp;

probe_module_t* probe_modules[] = {
	&module_tcp_synscan,
	&module_icmp_echo,
	&module_udp,
<<<<<<< HEAD
=======
	&module_udp_dns
>>>>>>> 51e2b244
	// ADD YOUR MODULE HERE
    &module_ntp
};

probe_module_t* get_probe_module_by_name(const char* name)
{
	int len = (int) (sizeof(probe_modules)/sizeof(probe_modules[0]));
	for (int i=0; i < len; i++) {
		if (!strcmp(probe_modules[i]->name, name)) {
			return probe_modules[i];
		}
	}
	return NULL;
}

void print_probe_modules(void)
{
	int len = (int) (sizeof(probe_modules)/sizeof(probe_modules[0]));
	for (int i=0; i < len; i++) {
		printf("%s\n", probe_modules[i]->name);
	}
}


void fs_add_ip_fields(fieldset_t *fs, struct ip *ip)
{
	// WARNING: you must update fs_ip_fields_len  as well
	// as the definitions set (ip_fiels) if you
	// change the fields added below:
	fs_add_string(fs, "saddr", make_ip_str(ip->ip_src.s_addr), 1);
	fs_add_uint64(fs, "saddr-raw", (uint64_t) ip->ip_src.s_addr);
	fs_add_string(fs, "daddr", make_ip_str(ip->ip_dst.s_addr), 1);
	fs_add_uint64(fs, "daddr-raw", (uint64_t) ip->ip_dst.s_addr);
	fs_add_uint64(fs, "ipid", ntohs(ip->ip_id));
	fs_add_uint64(fs, "ttl", ip->ip_ttl);
}

#define TIMESTR_LEN 55

void fs_add_system_fields(fieldset_t *fs, int is_repeat, int in_cooldown)
{
	fs_add_uint64(fs, "repeat", is_repeat);
	fs_add_uint64(fs, "cooldown", in_cooldown);

	char *timestr = xmalloc(TIMESTR_LEN+1);
	char *timestr_ms = xmalloc(TIMESTR_LEN+1);
	struct timeval t;
	gettimeofday(&t, NULL);
	struct tm *ptm = localtime(&t.tv_sec);
	strftime(timestr, TIMESTR_LEN, "%Y-%m-%dT%H:%M:%S.%%03d%z", ptm);
	snprintf(timestr_ms, TIMESTR_LEN, timestr, t.tv_usec/1000);
	free(timestr);
	fs_add_string(fs, "timestamp-str", timestr_ms, 1);
	fs_add_uint64(fs, "timestamp-ts", (uint64_t) t.tv_sec);
	fs_add_uint64(fs, "timestamp-us", (uint64_t) t.tv_usec);
}

int ip_fields_len = 6;
fielddef_t ip_fields[] = {
	{.name="saddr", .type="string", .desc="source IP address of response"},
	{.name="saddr-raw", .type="int", .desc="network order integer form of source IP address"},
	{.name="daddr", .type="string", .desc="destination IP address of response"},
	{.name="daddr-raw", .type="int", .desc="network order integer form of destination IP address"},
	{.name="ipid", .type="int", .desc="IP identification number of response"},
	{.name="ttl", .type="int", .desc="time-to-live of response packet"}
};

int sys_fields_len = 5;
fielddef_t sys_fields[] = {
	{.name="repeat", .type="int", .desc="Is response a repeat response from host"},
	{.name="cooldown", .type="int", .desc="Was response received during the cooldown period"},
	{.name="timestamp-str", .type="string", .desc="timestamp of when response arrived in ISO8601 format."},
	{.name="timestamp-ts", .type="int", .desc="timestamp of when response arrived in seconds since Epoch"},
	{.name="timestamp-us", .type="int", .desc="microsecond part of timestamp (e.g. microseconds since 'timestamp-ts')"}
};
<|MERGE_RESOLUTION|>--- conflicted
+++ resolved
@@ -30,12 +30,9 @@
 	&module_tcp_synscan,
 	&module_icmp_echo,
 	&module_udp,
-<<<<<<< HEAD
-=======
-	&module_udp_dns
->>>>>>> 51e2b244
+	&module_udp_dns,
+    &module_ntp
 	// ADD YOUR MODULE HERE
-    &module_ntp
 };
 
 probe_module_t* get_probe_module_by_name(const char* name)
