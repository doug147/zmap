/*
 * ZMap Copyright 2013 Regents of the University of Michigan
 *
 * Licensed under the Apache License, Version 2.0 (the "License"); you may not
 * use this file except in compliance with the License. You may obtain a copy
 * of the License at http://www.apache.org/licenses/LICENSE-2.0
 */

/* send module for performing arbitrary UDP scans */

#include <stdlib.h>
#include <stdio.h>
#include <stdint.h>
#include <unistd.h>
#include <string.h>
#include <assert.h>

#include "../../lib/includes.h"
#include "../../lib/xalloc.h"
#include "probe_modules.h"
#include "packet.h"
#include "logger.h"

#define MAX_UDP_PAYLOAD_LEN 1472
#define UNUSED __attribute__((unused))

static char *udp_send_msg = NULL;
static int udp_send_msg_len = 0;

static const char *udp_send_msg_default = "GET / HTTP/1.1\r\nHost: www\r\n\r\n";

const char *udp_unreach_strings[] = {
	"network unreachable",
	"host unreachable",
	"protocol unreachable",
	"port unreachable",
	"fragments required",
	"source route failed",
	"network unknown",
	"host unknown",
	"source host isolated",
	"network admin. prohibited",
	"host admin. prohibited",
	"network unreachable TOS",
	"host unreachable TOS",
	"communication admin. prohibited",
	"host presdence violation",
	"precedence cutoff"
};

static int num_ports;

probe_module_t module_udp;

void udp_set_num_ports(int x)
{
	num_ports = x;
}

static int udp_global_initialize(struct state_conf *conf) {
	char *args, *c;
	int i;
	unsigned int n;

	FILE *inp;

	num_ports = conf->source_port_last - conf->source_port_first + 1;

	udp_send_msg = strdup(udp_send_msg_default);
	udp_send_msg_len = strlen(udp_send_msg);

	if (!(conf->probe_args && strlen(conf->probe_args) > 0))
		return(0);

	args = strdup(conf->probe_args);
	if (! args) exit(1);

	c = strchr(args, ':');
	if (! c) {
		free(args);
		free(udp_send_msg);
		log_fatal("udp", "unknown UDP probe specification (expected "
				"file:/path or text:STRING or hex:01020304)");
		exit(1);
	}

	*c++ = 0;

	if (strcmp(args, "text") == 0) {
		free(udp_send_msg);
		udp_send_msg = strdup(c);
		udp_send_msg_len = strlen(udp_send_msg);

	} else if (strcmp(args, "file") == 0) {
		inp = fopen(c, "rb");
		if (!inp) {
			free(args);
			free(udp_send_msg);
			log_fatal("udp", "could not open UDP data file '%s'\n", c);
			exit(1);
		}
		free(udp_send_msg);
		udp_send_msg = xmalloc(MAX_UDP_PAYLOAD_LEN);
		udp_send_msg_len = fread(udp_send_msg, 1, MAX_UDP_PAYLOAD_LEN, inp);
		fclose(inp);

	} else if (strcmp(args, "hex") == 0) {
		udp_send_msg_len = strlen(c) / 2;
		free(udp_send_msg);
		udp_send_msg = xmalloc(udp_send_msg_len);

		for (i=0; i < udp_send_msg_len; i++) {
			if (sscanf(c + (i*2), "%2x", &n) != 1) {
				free(args);
				free(udp_send_msg);
				log_fatal("udp", "non-hex character: '%c'", c[i*2]);
				exit(1);
			}
			udp_send_msg[i] = (n & 0xff);
		}
	} else {
		log_fatal("udp", "unknown UDP probe specification "
				 "(expected file:/path, text:STRING, "
				 "or hex:01020304)");
		free(udp_send_msg);
		free(args);
		exit(1);
	}

	if (udp_send_msg_len > MAX_UDP_PAYLOAD_LEN) {
		log_warn("udp", "warning: reducing UDP payload to %d "
			        "bytes (from %d) to fit on the wire\n",
				MAX_UDP_PAYLOAD_LEN, udp_send_msg_len);
		udp_send_msg_len = MAX_UDP_PAYLOAD_LEN;
	}
	free(args);
	return EXIT_SUCCESS;
}

int udp_global_cleanup(__attribute__((unused)) struct state_conf *zconf,
		__attribute__((unused)) struct state_send *zsend,
		__attribute__((unused)) struct state_recv *zrecv)
{
	if (udp_send_msg) {
		free(udp_send_msg);
	}
	udp_send_msg = NULL;
	return EXIT_SUCCESS;
}

int udp_init_perthread(void* buf, macaddr_t *src,
		macaddr_t *gw, __attribute__((unused)) port_h_t dst_port)
{
	memset(buf, 0, MAX_PACKET_SIZE);
	struct ether_header *eth_header = (struct ether_header *) buf;
	make_eth_header(eth_header, src, gw);
	struct ip *ip_header = (struct ip*)(&eth_header[1]);
	uint16_t len = htons(sizeof(struct ip) + sizeof(struct udphdr) + udp_send_msg_len);
	make_ip_header(ip_header, IPPROTO_UDP, len);

	struct udphdr *udp_header = (struct udphdr*)(&ip_header[1]);
	len = sizeof(struct udphdr) + udp_send_msg_len;
	make_udp_header(udp_header, zconf.target_port, len);

	char* payload = (char*)(&udp_header[1]);

	module_udp.packet_length = sizeof(struct ether_header) + sizeof(struct ip)
				+ sizeof(struct udphdr) + udp_send_msg_len;
	assert(module_udp.packet_length <= MAX_PACKET_SIZE);

	memcpy(payload, udp_send_msg, udp_send_msg_len);

	return EXIT_SUCCESS;
}

int udp_make_packet(void *buf, ipaddr_n_t src_ip, ipaddr_n_t dst_ip,
		uint32_t *validation, int probe_num)
{
	struct ether_header *eth_header = (struct ether_header *) buf;
	struct ip *ip_header = (struct ip*) (&eth_header[1]);
	struct udphdr *udp_header= (struct udphdr *) &ip_header[1];
	//struct = (struct udphdr*) (&ip_header[1]);

	ip_header->ip_src.s_addr = src_ip;
	ip_header->ip_dst.s_addr = dst_ip;
	udp_header->uh_sport = htons(get_src_port(num_ports, probe_num,
				     validation));
	ip_header->ip_sum = 0;
	ip_header->ip_sum = zmap_ip_checksum((unsigned short *) ip_header);

	return EXIT_SUCCESS;
}

void udp_print_packet(FILE *fp, void* packet)
{
	struct ether_header *ethh = (struct ether_header *) packet;
	struct ip *iph = (struct ip *) &ethh[1];
	struct udphdr *udph  = (struct udphdr*) (iph + 4*iph->ip_hl);
	fprintf(fp, "udp { source: %u | dest: %u | checksum: %u }\n",
		ntohs(udph->uh_sport),
		ntohs(udph->uh_dport),
		ntohl(udph->uh_sum));
	fprintf_ip_header(fp, iph);
	fprintf_eth_header(fp, ethh);
	fprintf(fp, "------------------------------------------------------\n");
}

void udp_process_packet(const u_char *packet, UNUSED uint32_t len, fieldset_t *fs)
{
	struct ip *ip_hdr = (struct ip *) &packet[sizeof(struct ether_header)];
	if (ip_hdr->ip_p == IPPROTO_UDP) {
		struct udphdr *udp = (struct udphdr *) ((char *) ip_hdr + ip_hdr->ip_hl * 4);
		fs_add_string(fs, "classification", (char*) "udp", 0);
		fs_add_uint64(fs, "success", 1);
		fs_add_uint64(fs, "sport", ntohs(udp->uh_sport));
		fs_add_uint64(fs, "dport", ntohs(udp->uh_dport));
		fs_add_null(fs, "icmp_responder");
		fs_add_null(fs, "icmp_type");
		fs_add_null(fs, "icmp_code");
		fs_add_null(fs, "icmp_unreach_str");
<<<<<<< HEAD
		// Verify that the UDP length is big enough for the header and at least one byte
		if (ntohs(udp->uh_ulen) > sizeof(struct udphdr))
			fs_add_binary(fs, "data", (ntohs(udp->uh_ulen) - sizeof(struct udphdr)), (void*) &udp[1], 0);
		// Some devices reply with a zero UDP length but still return data, ignore these
		else fs_add_null(fs, "data");

=======
		fs_add_uint64(fs, "udp_pkt_size", ntohs(udp->uh_ulen));
		fs_add_binary(fs, "data", (ntohs(udp->uh_ulen) - sizeof(struct udphdr)), (void*) &udp[1], 0);
>>>>>>> e160eca3
	} else if (ip_hdr->ip_p == IPPROTO_ICMP) {
		struct icmp *icmp = (struct icmp *) ((char *) ip_hdr + ip_hdr->ip_hl * 4);
		struct ip *ip_inner = (struct ip *) &icmp[1];
		// ICMP unreach comes from another server (not the one we sent a probe to);
		// But we will fix up saddr to be who we sent the probe to, in case you care.
		fs_modify_string(fs, "saddr", make_ip_str(ip_inner->ip_dst.s_addr), 1);
		fs_add_string(fs, "classification", (char*) "icmp-unreach", 0);
		fs_add_uint64(fs, "success", 0);
		fs_add_null(fs, "sport");
		fs_add_null(fs, "dport");
		fs_add_string(fs, "icmp_responder", make_ip_str(ip_hdr->ip_src.s_addr), 1);
		fs_add_uint64(fs, "icmp_type", icmp->icmp_type);
		fs_add_uint64(fs, "icmp_code", icmp->icmp_code);
		if (icmp->icmp_code <= ICMP_UNREACH_PRECEDENCE_CUTOFF) {
			fs_add_string(fs, "icmp_unreach_str",
				(char *) udp_unreach_strings[icmp->icmp_code], 0);
		} else {
			fs_add_string(fs, "icmp_unreach_str", (char *) "unknown", 0);
		}
		fs_add_null(fs, "udp_pkt_size");
		fs_add_null(fs, "data");
	} else {
		fs_add_string(fs, "classification", (char *) "other", 0);
		fs_add_uint64(fs, "success", 0);
		fs_add_null(fs, "sport");
		fs_add_null(fs, "dport");
		fs_add_null(fs, "icmp_responder");
		fs_add_null(fs, "icmp_type");
		fs_add_null(fs, "icmp_code");
		fs_add_null(fs, "icmp_unreach_str");
		fs_add_null(fs, "udp_pkt_size");
		fs_add_null(fs, "data");
	}
}

int udp_validate_packet(const struct ip *ip_hdr, uint32_t len,
		__attribute__((unused))uint32_t *src_ip, uint32_t *validation)
{
	uint16_t dport, sport;
	if (ip_hdr->ip_p == IPPROTO_UDP) {
		if ((4*ip_hdr->ip_hl + sizeof(struct udphdr)) > len) {
			// buffer not large enough to contain expected udp header
			return 0;
		}
		struct udphdr *udp = (struct udphdr*) ((char *) ip_hdr + 4*ip_hdr->ip_hl);

		sport = ntohs(udp->uh_dport);
		dport = ntohs(udp->uh_sport);
	} else if (ip_hdr->ip_p == IPPROTO_ICMP) {
		// UDP can return ICMP Destination unreach
		// IP( ICMP( IP( UDP ) ) ) for a destination unreach
		uint32_t min_len = 4*ip_hdr->ip_hl + sizeof(struct icmp)
				+ sizeof(struct ip) + sizeof(struct udphdr);
		if (len < min_len) {
			// Not enough information for us to validate
			return 0;
		}

		struct icmp *icmp = (struct icmp*) ((char *) ip_hdr + 4*ip_hdr->ip_hl);
		if (icmp->icmp_type != ICMP_UNREACH) {
			return 0;
		}

		struct ip *ip_inner = (struct ip*) &icmp[1];
		// Now we know the actual inner ip length, we should recheck the buffer
		if (len < 4*ip_inner->ip_hl - sizeof(struct ip) + min_len) {
			return 0;
		}
		// This is the packet we sent
		struct udphdr *udp = (struct udphdr *) ((char*) ip_inner + 4*ip_inner->ip_hl);

		sport = ntohs(udp->uh_sport);
		dport = ntohs(udp->uh_dport);
	} else {
		return 0;
	}
	if (dport != zconf.target_port) {
		return 0;
	}
	if (!check_dst_port(sport, num_ports, validation)) {
		return 0;
	}
	return 1;
}

static fielddef_t fields[] = {
	{.name = "classification", .type="string", .desc = "packet classification"},
	{.name = "success", .type="int", .desc = "is response considered success"},
	{.name = "sport",  .type = "int", .desc = "UDP source port"},
	{.name = "dport",  .type = "int", .desc = "UDP destination port"},
	{.name = "icmp_responder", .type = "string", .desc = "Source IP of ICMP_UNREACH message"},
	{.name = "icmp_type", .type = "int", .desc = "icmp message type"},
	{.name = "icmp_code", .type = "int", .desc = "icmp message sub type code"},
	{.name = "icmp_unreach_str", .type = "string", .desc = "for icmp_unreach responses, the string version of icmp_code (e.g. network-unreach)"},
        {.name = "udp_pkt_size", .type="int", .desc = "UDP packet lenght"},
	{.name = "data", .type="binary", .desc = "UDP payload"}
};

probe_module_t module_udp = {
	.name = "udp",
	.packet_length = 1,
	.pcap_filter = "udp || icmp",
	.pcap_snaplen = 1500,
	.port_args = 1,
	.thread_initialize = &udp_init_perthread,
	.global_initialize = &udp_global_initialize,
	.make_packet = &udp_make_packet,
	.print_packet = &udp_print_packet,
	.validate_packet = &udp_validate_packet,
	.process_packet = &udp_process_packet,
	.close = &udp_global_cleanup,
	.fields = fields,
	.numfields = sizeof(fields)/sizeof(fields[0])
};
<|MERGE_RESOLUTION|>--- conflicted
+++ resolved
@@ -218,17 +218,13 @@
 		fs_add_null(fs, "icmp_type");
 		fs_add_null(fs, "icmp_code");
 		fs_add_null(fs, "icmp_unreach_str");
-<<<<<<< HEAD
+		fs_add_uint64(fs, "udp_pkt_size", ntohs(udp->uh_ulen));
 		// Verify that the UDP length is big enough for the header and at least one byte
-		if (ntohs(udp->uh_ulen) > sizeof(struct udphdr))
+		if (ntohs(udp->uh_ulen) > sizeof(struct udphdr)) {
 			fs_add_binary(fs, "data", (ntohs(udp->uh_ulen) - sizeof(struct udphdr)), (void*) &udp[1], 0);
-		// Some devices reply with a zero UDP length but still return data, ignore these
-		else fs_add_null(fs, "data");
-
-=======
-		fs_add_uint64(fs, "udp_pkt_size", ntohs(udp->uh_ulen));
-		fs_add_binary(fs, "data", (ntohs(udp->uh_ulen) - sizeof(struct udphdr)), (void*) &udp[1], 0);
->>>>>>> e160eca3
+		} else {
+			fs_add_null(fs, "data");
+		}
 	} else if (ip_hdr->ip_p == IPPROTO_ICMP) {
 		struct icmp *icmp = (struct icmp *) ((char *) ip_hdr + ip_hdr->ip_hl * 4);
 		struct ip *ip_inner = (struct ip *) &icmp[1];
@@ -244,7 +240,7 @@
 		fs_add_uint64(fs, "icmp_code", icmp->icmp_code);
 		if (icmp->icmp_code <= ICMP_UNREACH_PRECEDENCE_CUTOFF) {
 			fs_add_string(fs, "icmp_unreach_str",
-				(char *) udp_unreach_strings[icmp->icmp_code], 0);
+					(char*) udp_unreach_strings[icmp->icmp_code], 0);
 		} else {
 			fs_add_string(fs, "icmp_unreach_str", (char *) "unknown", 0);
 		}
@@ -323,7 +319,7 @@
 	{.name = "icmp_type", .type = "int", .desc = "icmp message type"},
 	{.name = "icmp_code", .type = "int", .desc = "icmp message sub type code"},
 	{.name = "icmp_unreach_str", .type = "string", .desc = "for icmp_unreach responses, the string version of icmp_code (e.g. network-unreach)"},
-        {.name = "udp_pkt_size", .type="int", .desc = "UDP packet lenght"},
+	{.name = "udp_pkt_size", .type="int", .desc = "UDP packet lenght"},
 	{.name = "data", .type="binary", .desc = "UDP payload"}
 };
 
