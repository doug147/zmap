/*
 * ZMap Copyright 2013 Regents of the University of Michigan 
 * 
 * Licensed under the Apache License, Version 2.0 (the "License"); you may not
 * use this file except in compliance with the License. You may obtain a copy
 * of the License at http://www.apache.org/licenses/LICENSE-2.0
 */

#include <stdio.h>
#include <stdint.h>
#include <netinet/ip.h>
#include <netinet/tcp.h>
#include <netinet/ether.h>
#include <net/if.h>

<<<<<<< HEAD
#include "types.h"
#include "fieldset.h"

#ifndef _STATE_H
#define _STATE_H
=======
#ifndef STATE_H
#define STATE_H
>>>>>>> 851cdb05

#define MAX_PACKET_SIZE 4096

struct probe_module;
struct output_module;

struct fieldset_conf {
	fielddefset_t defs;
	fielddefset_t outdefs;
	translation_t translation;
	int success_index;
	int classification_index;
};

// global configuration
struct state_conf {
	int log_level;
	port_h_t target_port;
	port_h_t source_port_first;
	port_h_t source_port_last;
	// maximum number of packets that the scanner will send before terminating
	uint32_t max_targets;
	// maximum number of seconds that scanner will run before terminating
	uint32_t max_runtime;
	// maximum number of results before terminating
	uint32_t max_results;
	// name of network interface that
   	// will be utilized for sending/receiving
	char *iface;
	// rate in packets per second
	// that the sender will maintain
	int rate;
	// rate in bits per second
	uint64_t bandwidth;
	// how many seconds after the termination of the sender will the receiver
	// continue to process responses
	int cooldown_secs;
	// number of sending threads
	int senders;
	// should use CLI provided randomization seed instead of generating
	// a random seed.
	int use_seed;
	uint32_t seed;
	// generator of the cyclic multiplicative group that is utilized for
	// address generation
	uint32_t generator;
	int packet_streams;
	struct probe_module *probe_module;
	struct output_module *output_module;
	char *probe_args;
	char *output_args;
	macaddr_t gw_mac[IFHWADDRLEN];
  	int gw_mac_set;
	char *source_ip_first;
	char *source_ip_last;
	char *output_filename;
	char *blacklist_filename;
	char *whitelist_filename;
	char *raw_output_fields;
	char **output_fields;
	struct fieldset_conf fsconf;
	int output_fields_len;
	int dryrun;
	int summary;
	int quiet;
	int filter_duplicates;
	int filter_unsuccessful;
	int recv_ready;
};
extern struct state_conf zconf;


// global sender stats
struct state_send {
	double start;
	double finish;
	uint32_t sent;
	uint32_t blacklisted;
	int complete;
	uint32_t first_scanned;
	uint32_t targets;
	uint32_t sendto_failures;
};
extern struct state_send zsend;

// global receiver stats
struct state_recv {
	// valid responses classified as "success"
	uint32_t success_total;   
	// unique IPs that sent valid responses classified as "success"
	uint32_t success_unique;  
	// valid responses classified as "success" received during cooldown
	uint32_t cooldown_total;  
	// unique IPs that first sent valid "success"es during cooldown
	uint32_t cooldown_unique;
	// valid responses NOT classified as "success"
	uint32_t failure_total;   

	int complete;  // has the scanner finished sending?	
	double start;  // timestamp of when recv started	
	double finish; // timestamp of when recv terminated

	// number of packets captured by pcap filter
	uint32_t pcap_recv;
	// number of packets dropped because there was no room in
	// the operating system's buffer when they arrived, because
	// packets weren't being read fast enough
	uint32_t pcap_drop;
	// number of packets dropped by the network interface or its driver.
	uint32_t pcap_ifdrop;

};
extern struct state_recv zrecv;

#endif // _STATE_H
<|MERGE_RESOLUTION|>--- conflicted
+++ resolved
@@ -13,16 +13,11 @@
 #include <netinet/ether.h>
 #include <net/if.h>
 
-<<<<<<< HEAD
 #include "types.h"
 #include "fieldset.h"
 
-#ifndef _STATE_H
-#define _STATE_H
-=======
 #ifndef STATE_H
 #define STATE_H
->>>>>>> 851cdb05
 
 #define MAX_PACKET_SIZE 4096
 
