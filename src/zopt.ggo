--- conflicted
+++ resolved
@@ -5,11 +5,7 @@
 # zmap option description to be processed by gengetopt
 
 package "zmap"
-<<<<<<< HEAD
-version "1.2.0-RC2"
-=======
 version "1.2.0-RC3"
->>>>>>> 2beaaf4f
 purpose "A fast Internet-wide scanner."
 
 section "Basic arguments"
