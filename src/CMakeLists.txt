include_directories(
	"${CMAKE_CURRENT_BINARY_DIR}"
	${PROJECT_SOURCE_DIR}/lib
	${PROJECT_SOURCE_DIR}/src
	${PROJECT_SOURCE_DIR}/src/output_modules
	)

if (APPLE)
	if (EXISTS /opt/local/include)
		include_directories(/opt/local/include)
	endif()
	if (EXISTS /opt/local/lib)
		link_directories(/opt/local/lib)
	endif()
endif()

if (BSD)
	include_directories(/usr/local/include)
	link_directories(/usr/local/lib)
endif()

SET(LIB_SOURCES
	${PROJECT_SOURCE_DIR}/lib/blacklist.c
	${PROJECT_SOURCE_DIR}/lib/constraint.c
	${PROJECT_SOURCE_DIR}/lib/logger.c
	${PROJECT_SOURCE_DIR}/lib/pbm.c
	${PROJECT_SOURCE_DIR}/lib/random.c
	${PROJECT_SOURCE_DIR}/lib/rijndael-alg-fst.c
	${PROJECT_SOURCE_DIR}/lib/xalloc.c
	${PROJECT_SOURCE_DIR}/lib/lockfd.c
	${PROJECT_SOURCE_DIR}/lib/util.c
)

# ADD YOUR PROBE MODULE HERE
SET(EXTRA_PROBE_MODULES

	)

# ADD YOUR OUTPUT MODULE HERE
SET(EXTRA_OUTPUT_MODULES
	)

SET(OUTPUT_MODULE_SOURCES
	output_modules/module_csv.c
	output_modules/output_modules.c
	)

SET(PROBE_MODULE_SOURCES
	probe_modules/module_icmp_echo.c
	probe_modules/module_tcp_synscan.c
	probe_modules/module_udp.c
	probe_modules/packet.c
	probe_modules/probe_modules.c
	probe_modules/module_ntp.c
	)

SET(SOURCES
	aesrand.c
	cyclic.c
	expression.c
	fieldset.c
	filter.c
	get_gateway.c
	iterator.c
	monitor.c
	recv.c
	send.c
	shard.c
	socket.c
	state.c
	summary.c
	validate.c
	zmap.c
	zopt_compat.c
	"${CMAKE_CURRENT_BINARY_DIR}/zopt.h"
	"${CMAKE_CURRENT_BINARY_DIR}/lexer.c"
	"${CMAKE_CURRENT_BINARY_DIR}/parser.c"
	${EXTRA_PROBE_MODULES}
	${EXTRA_OUTPUT_MODULES}
	${PROBE_MODULE_SOURCES}
	${OUTPUT_MODULE_SOURCES}
	${LIB_SOURCES}
)

<<<<<<< HEAD
=======
SET(ZBLSOURCES
	zblacklist.c
	${LIB_SOURCES}
)

>>>>>>> 253bffcf
# Handle various versions of socket
if(WITH_PFRING)
	SET(SOURCES ${SOURCES} socket-pfring.c)
elseif (APPLE OR BSD)
	SET(SOURCES ${SOURCES} socket-bsd.c)
else()
	SET(SOURCES ${SOURCES} socket-linux.c)
endif()

# Handle various versions of recv
if(WITH_PFRING)
	SET(SOURCES ${SOURCES} recv-pfring.c)
else()
	SET(SOURCES ${SOURCES} recv-pcap.c)
endif()

if (WITH_JSON)
	SET(SOURCES ${SOURCES} output_modules/module_json.c)
endif()

if (WITH_REDIS)
	SET(SOURCES ${SOURCES} ${PROJECT_SOURCE_DIR}/lib/redis.c output_modules/module_redis.c output_modules/module_csvredis.c output_modules/module_redis_csv.c)
endif()

add_custom_command(OUTPUT zopt.h
	COMMAND gengetopt -C --no-help --no-version --unamed-opts=SUBNETS -i "${CMAKE_CURRENT_SOURCE_DIR}/zopt.ggo" -F "${CMAKE_CURRENT_BINARY_DIR}/zopt"
	DEPENDS "${CMAKE_CURRENT_SOURCE_DIR}/zopt.ggo"
	)

add_custom_command(OUTPUT lexer.c
	COMMAND flex -o "${CMAKE_CURRENT_BINARY_DIR}/lexer.c" --header-file="${CMAKE_CURRENT_BINARY_DIR}/lexer.h" "${CMAKE_CURRENT_SOURCE_DIR}/lexer.l"
	DEPENDS "${CMAKE_CURRENT_SOURCE_DIR}/lexer.l"
	)

add_custom_command(OUTPUT parser.c
	COMMAND byacc -d -o "${CMAKE_CURRENT_BINARY_DIR}/parser.c" "${CMAKE_CURRENT_SOURCE_DIR}/parser.y"
	DEPENDS "${CMAKE_CURRENT_SOURCE_DIR}/parser.y"
	)

add_executable(zmap ${SOURCES})
add_executable(zblacklist ${ZBLSOURCES})

if (APPLE OR BSD)
	set(DNET_LIBRARIES "dnet")
else()
	set(DNET_LIBRARIES "")
endif()

target_link_libraries(
	zmap
	${PFRING_LIBRARIES}
	pcap gmp m
	${DNET_LIBRARIES}
	${REDIS_LIBS}
	${JSON_LIBRARIES}
	)

target_link_libraries(
	zblacklist
	m
	)
# Install binary
install(
	TARGETS
	zmap
	zblacklist
	RUNTIME DESTINATION sbin
)

# Install Manpages
install(
	FILES
	zmap.1
	DESTINATION share/man/man1
	)<|MERGE_RESOLUTION|>--- conflicted
+++ resolved
@@ -82,14 +82,11 @@
 	${LIB_SOURCES}
 )
 
-<<<<<<< HEAD
-=======
 SET(ZBLSOURCES
 	zblacklist.c
 	${LIB_SOURCES}
 )
 
->>>>>>> 253bffcf
 # Handle various versions of socket
 if(WITH_PFRING)
 	SET(SOURCES ${SOURCES} socket-pfring.c)
