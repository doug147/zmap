include_directories(
	"${CMAKE_CURRENT_BINARY_DIR}"
	${PROJECT_SOURCE_DIR}/lib
	${PROJECT_SOURCE_DIR}/src
	${PROJECT_SOURCE_DIR}/src/output_modules
	)

if (APPLE)
	if (EXISTS /opt/local/include)
		include_directories(/opt/local/include)
	endif()
	if (EXISTS /opt/local/lib)
		link_directories(/opt/local/lib)
	endif()
endif()

if (BSD)
	include_directories(/usr/local/include)
	link_directories(/usr/local/lib)
endif()

SET(LIB_SOURCES
	${PROJECT_SOURCE_DIR}/lib/blacklist.c
	${PROJECT_SOURCE_DIR}/lib/constraint.c
	${PROJECT_SOURCE_DIR}/lib/logger.c
	${PROJECT_SOURCE_DIR}/lib/pbm.c
	${PROJECT_SOURCE_DIR}/lib/random.c
	${PROJECT_SOURCE_DIR}/lib/rijndael-alg-fst.c
	${PROJECT_SOURCE_DIR}/lib/xalloc.c
	${PROJECT_SOURCE_DIR}/lib/lockfd.c
	${PROJECT_SOURCE_DIR}/lib/util.c
	${PROJECT_SOURCE_DIR}/lib/queue.c
)

# ADD YOUR PROBE MODULE HERE
SET(EXTRA_PROBE_MODULES
	)

# ADD YOUR OUTPUT MODULE HERE
SET(EXTRA_OUTPUT_MODULES
	)

SET(OUTPUT_MODULE_SOURCES
	output_modules/module_csv.c
	output_modules/output_modules.c
	)

SET(PROBE_MODULE_SOURCES
	probe_modules/module_icmp_echo.c
	probe_modules/module_tcp_synscan.c
	probe_modules/module_udp.c
	probe_modules/module_udp_dns.c
	probe_modules/packet.c
	probe_modules/probe_modules.c
	probe_modules/module_ntp.c
	)

SET(SOURCES
	aesrand.c
	cyclic.c
	expression.c
	fieldset.c
	filter.c
	get_gateway.c
	iterator.c
	monitor.c
	recv.c
	send.c
	shard.c
	socket.c
	state.c
	summary.c
	validate.c
	zmap.c
	zopt_compat.c
	"${CMAKE_CURRENT_BINARY_DIR}/zopt.h"
	"${CMAKE_CURRENT_BINARY_DIR}/lexer.c"
	"${CMAKE_CURRENT_BINARY_DIR}/parser.c"
	${EXTRA_PROBE_MODULES}
	${EXTRA_OUTPUT_MODULES}
	${PROBE_MODULE_SOURCES}
	${OUTPUT_MODULE_SOURCES}
	${LIB_SOURCES}
)

SET(ZBLSOURCES
	zblacklist.c
	${LIB_SOURCES}
)

SET(ZTEESOURCES
  ztee.c
	topt_compat.c
	"${CMAKE_CURRENT_BINARY_DIR}/topt.h"
	${LIB_SOURCES}
)

# Handle various versions of socket
if(WITH_PFRING)
	SET(SOURCES ${SOURCES} socket-pfring.c)
elseif (APPLE OR BSD)
	SET(SOURCES ${SOURCES} socket-bsd.c)
else()
	SET(SOURCES ${SOURCES} socket-linux.c)
endif()

# Handle various versions of recv
if(WITH_PFRING)
	SET(SOURCES ${SOURCES} recv-pfring.c)
else()
	SET(SOURCES ${SOURCES} recv-pcap.c)
endif()

if (WITH_JSON)
	SET(SOURCES ${SOURCES} output_modules/module_json.c)
endif()

if (WITH_REDIS)
	SET(SOURCES ${SOURCES} ${PROJECT_SOURCE_DIR}/lib/redis.c output_modules/module_redis.c output_modules/module_csvredis.c output_modules/module_redis_csv.c)
endif()

add_custom_command(OUTPUT zopt.h
	COMMAND gengetopt -C --no-help --no-version --unamed-opts=SUBNETS -i "${CMAKE_CURRENT_SOURCE_DIR}/zopt.ggo" -F "${CMAKE_CURRENT_BINARY_DIR}/zopt"
	DEPENDS "${CMAKE_CURRENT_SOURCE_DIR}/zopt.ggo"
	)

add_custom_command(OUTPUT topt.h
	COMMAND gengetopt -S --no-help --no-version --unamed-opts=FILE -i "${CMAKE_CURRENT_SOURCE_DIR}/topt.ggo" -F "${CMAKE_CURRENT_BINARY_DIR}/topt"
	DEPENDS "${CMAKE_CURRENT_SOURCE_DIR}/topt.ggo"
	)

add_custom_command(OUTPUT lexer.c
	COMMAND flex -o "${CMAKE_CURRENT_BINARY_DIR}/lexer.c" --header-file="${CMAKE_CURRENT_BINARY_DIR}/lexer.h" "${CMAKE_CURRENT_SOURCE_DIR}/lexer.l"
	DEPENDS "${CMAKE_CURRENT_SOURCE_DIR}/lexer.l"
	)

add_custom_command(OUTPUT parser.c
	COMMAND byacc -d -o "${CMAKE_CURRENT_BINARY_DIR}/parser.c" "${CMAKE_CURRENT_SOURCE_DIR}/parser.y"
	DEPENDS "${CMAKE_CURRENT_SOURCE_DIR}/parser.y"
	)

add_executable(zmap ${SOURCES})
add_executable(zblacklist ${ZBLSOURCES})
add_executable(ztee ${ZTEESOURCES})

if (APPLE OR BSD)
	set(DNET_LIBRARIES "dnet")
else()
	set(DNET_LIBRARIES "")
endif()

target_link_libraries(
	zmap
<<<<<<< HEAD
	${PFRING_LIBRARIES}
=======
>>>>>>> 51e2b244
	pcap gmp m
	${DNET_LIBRARIES}
	${REDIS_LIBS}
	${JSON_LIBRARIES}
	)

target_link_libraries(
	zblacklist
	m
)

target_link_libraries(
	ztee
	m
)

# Install binary
install(
	TARGETS
	zmap
	zblacklist
	RUNTIME DESTINATION sbin
)

# Install Manpages
install(
	FILES
	zmap.1
	DESTINATION share/man/man1
	)<|MERGE_RESOLUTION|>--- conflicted
+++ resolved
@@ -151,10 +151,7 @@
 
 target_link_libraries(
 	zmap
-<<<<<<< HEAD
 	${PFRING_LIBRARIES}
-=======
->>>>>>> 51e2b244
 	pcap gmp m
 	${DNET_LIBRARIES}
 	${REDIS_LIBS}
