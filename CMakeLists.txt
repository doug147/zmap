cmake_minimum_required (VERSION 2.6)
project (ZMAP C)
<<<<<<< HEAD
SET (VERSION 1.2.0)
=======
SET (VERSION 1.2.1)
>>>>>>> 36bf6027

option(WITH_REDIS "Build with support for Redis DB" OFF)
option(WITH_JSON "Build with support for JSON" OFF)
option(ENABLE_DEVELOPMENT "Enable development specific compiler and linker flags" OFF)
option(RESPECT_INSTALL_PREFIX_CONFIG "Respect CMAKE_INSTALL_PREFIX for /etc" OFF)
option(WITH_WERROR "Build with -Werror" OFF)

if ("${CMAKE_CXX_COMPILER_ID}" STREQUAL "Clang")
	set(USING_CLANG "YES")
else()
	set(USING_GCC "YES")
endif()

if ("${CMAKE_SYSTEM_NAME}" MATCHES "FreeBSD" OR "${CMAKE_SYSTEM_NAME}" MATCHES "NetBSD")
   set(BSD "YES")
endif()

# Hardening and warnings for building with gcc
# Maybe add -Wstrict-prototypes -Wmissing-prototypes -Wmissing-declarations
set(GCCWARNINGS 
	"-Wall -Wformat=2 -Wno-format-nonliteral"
	"-pedantic -fno-strict-aliasing"
	"-Wextra"
	"-Wfloat-equal -Wundef -Wwrite-strings -Wredundant-decls"
	"-Wnested-externs -Wbad-function-cast -Winit-self"
	"-Wmissing-noreturn"
	"-Wstack-protector"
	)

# Fix line breaks
string(REPLACE ";" " "  GCCWARNINGS "${GCCWARNINGS}")

if(WITH_WERROR)
	set(GCCWARNINGS "${GCCWARNINGS} -Werror")
endif()

if(ENABLE_DEVELOPMENT)
	set(CMAKE_C_FLAGS "${CMAKE_C_FLAGS} -ggdb")
	set(CMAKE_EXE_LINKER_FLAGS "${CMAKE_EXE_LINKER_FLAGS} -g")
else()
	# Hardening and optimizations for building with gcc
	set(GCCHARDENING "-U_FORTIFY_SOURCE -D_FORTIFY_SOURCE=2 -fstack-protector-all -fwrapv -fPIC --param ssp-buffer-size=1")
	if (NOT APPLE AND NOT BSD)
		set(LDHARDENING "-z relro -z now")
	else()
		set(LDHARDENING "")
	endif()

	set(CMAKE_C_FLAGS "${CMAKE_C_FLAGS} ${GCCHARDENING} -O2")
	set(CMAKE_EXE_LINKER_FLAGS "${CMAKE_EXE_LINKER_FLAGS} ${LDHARDENING}")
endif()

set(CMAKE_C_FLAGS "${CMAKE_C_FLAGS} ${GCCWARNINGS}")

if(WITH_REDIS)
	set(REDIS_LIBS hiredis)
	add_definitions("-DREDIS")
endif()

if(WITH_JSON)
	include(FindPkgConfig)
	pkg_check_modules(JSON json-c)
	if(NOT JSON_FOUND)
		# Support for versions of json-c with the old pkgconfig name
		message(STATUS "Could not find json-c, checking for json instead")
		pkg_check_modules(JSON json)
	endif()
	if(JSON_FOUND)
		include_directories(JSON_INCLUDE_DIRS)
	else()
		message(FATAL_ERROR "Did not find libjson")
	endif()

	add_definitions("-DJSON")
	set(CMAKE_C_FLAGS "${CMAKE_C_FLAGS} ${JSON_CFLAGS}")
endif()



# Standard FLAGS
set(CMAKE_C_FLAGS "${CMAKE_C_FLAGS} -std=gnu99")
if (NOT APPLE)
	set(CMAKE_EXE_LINKER_FLAGS "${CMAKE_EXE_LINKER_FLAGS} -pthread")
endif()

add_subdirectory(src)

# Install conf files

FILE(GLOB CONF_FILES "${PROJECT_SOURCE_DIR}/conf/*")
if (RESPECT_INSTALL_PREFIX_CONFIG)
	set(CONFIG_DESTINATION "etc/zmap")
else()
	set(CONFIG_DESTINATION "/etc/zmap")
endif()

install(
	FILES
	${CONF_FILES}
	DESTINATION ${CONFIG_DESTINATION}
)

# Allow Debian Packaging
INCLUDE (InstallRequiredSystemLibraries)

SET (CPACK_SET_DESTDIR "on")
SET (CPACK_PACKAGING_INSTALL_PREFIX "/tmp")
SET (CPACK_GENERATOR "DEB")

SET (${VERSION} CPACK_DEBIAN_PACKAGE_VERSION)
SET (CPACK_DEBIAN_PACKAGE_PRIORITY "optional")
SET (CPACK_DEBIAN_PACKAGE_SECTION "network")
SET (CPACK_DEBIAN_ARCHITECTURE ${CMAKE_SYSTEM_PROCESSOR})
SET (CPACK_DEBIAN_PACKAGE_DEPENDS "libc6 (>= 2.1.3), libgmp10, libpcap0.8")

SET (CPACK_PACKAGE_DESCRIPTION "Internet-scale network scanner")
SET (CPACK_PACKAGE_DESCRIPTION_SUMMARY "ZMap is an open-source network scanner that enables researchers to easily perform Internet-wide network studies. With a single machine and a well provisioned network uplink, ZMap is capable of performing a complete scan of the IPv4 address space in under 45 minutes, approaching the theoretical limit of gigabit Ethernet. ZMap can be used to study protocol adoption over time, monitor service availability, and help us better understand large systems distributed across the Internet.")
SET (CPACK_PACKAGE_CONTACT "Zakir Durumeric <zakird@gmail.com>")
SET (CPACK_PACKAGE_FILE_NAME "${CMAKE_PROJECT_NAME}_${VERSION}_${CPACK_DEBIAN_ARCHITECTURE}")

SET (CPACK_COMPONENTS_ALL Libraries ApplicationData)

INCLUDE(CPack)<|MERGE_RESOLUTION|>--- conflicted
+++ resolved
@@ -1,10 +1,6 @@
 cmake_minimum_required (VERSION 2.6)
 project (ZMAP C)
-<<<<<<< HEAD
-SET (VERSION 1.2.0)
-=======
 SET (VERSION 1.2.1)
->>>>>>> 36bf6027
 
 option(WITH_REDIS "Build with support for Redis DB" OFF)
 option(WITH_JSON "Build with support for JSON" OFF)
